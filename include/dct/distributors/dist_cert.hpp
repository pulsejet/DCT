#ifndef DIST_CERT_HPP
#define DIST_CERT_HPP
/*
 * sync a collection of certs among peers
 *
 * This  module distributes certs for a particular Collection
 * that derives from the application domain and appends "/certs".
 * It subscribes to the Collection at initialization and publishes
 * its signing chain as dctCert Publications.  On receiving a new
 * Publication, callback to addCertCb.
 * Copyright (C) 2020 Pollere, Inc.
 *
 *  This program is free software; you can redistribute it and/or modify
 *  it under the terms of the GNU General Public License as published by
 *  the Free Software Foundation; either version 3 of the License, or
 *  (at your option) any later version.
 *
 *  This program is distributed in the hope that it will be useful,
 *  but WITHOUT ANY WARRANTY; without even the implied warranty of
 *  MERCHANTABILITY or FITNESS FOR A PARTICULAR PURPOSE.  See the
 *  GNU General Public License for more details.
 *
 *  You should have received a copy of the GNU General Public License along
 *  with this program; if not, see <https://www.gnu.org/licenses/>.
 *  You may contact Pollere, Inc at info@pollere.net.
 *
 *  keydist_cert.hpp is not intended as production code.
 */

#include <functional>
#include <unordered_set>

#include "dct/schema/dct_cert.hpp"
#include "dct/sigmgrs/sigmgr_by_type.hpp"
#include "dct/syncps/syncps.hpp"

using certPub = dctCert;
using addCertCb = std::function<void(const certPub&)>;
using connectedCb = std::function<void(bool)>;

/*
 * Key distributor for certs.
 * Parent certstore sets the wirePrefix used for its SyncPubSub (would start with domain and
 * probably include "cert") and sets the pubprefix used for subscription in start().
 * Also passes in a call back for each new received signing cert.
 *
 * DistCert's m_sync uses the RFC7693 signature manager for packets.
 * Its pubs use a SigMgrNull since the Certificates are fully signed Publications
 * and signature validation happens in the parent certstore.
 */

struct DistCert
{    
    ndn_ind::Name m_pubPrefix;  //prefix for subscribeTo()
    SigMgrAny m_syncSigMgr{sigMgrByType("RFC7693")}; // to sign/validate SyncData packets
    SigMgrAny m_certSigMgr{sigMgrByType("NULL")};   // to sign/validate Publications
    syncps::SyncPubsub m_sync;
    addCertCb m_addCertCb{[](auto ){}};             // called when cert rcvd from peer
    connectedCb m_connCb{[this](bool) { m_havePeer = true; }};
    bool m_havePeer{false};
    std::unordered_set<size_t> m_initialPubs{};
    log4cxx::LoggerPtr staticModuleLogger{log4cxx::Logger::getLogger("certDist")};

    DistCert(const std::string& pPre, const std::string& wPre, addCertCb&& addCb, syncps::IsExpiredCb&& eCb, certStore cs_) :
        m_pubPrefix{pPre},
        m_sync(wPre, m_syncSigMgr.ref(), m_certSigMgr.ref()
#ifdef SYNCPS_IS_SVS
               , cs_
#endif
        ), m_addCertCb{std::move(addCb)}
    {
<<<<<<< HEAD
#ifndef SYNCPS_IS_SVS
=======
        m_sync.syncInterestLifetime(std::chrono::milliseconds(359));   // (quick refresh until have peer)
        m_sync.syncDataLifetime(std::chrono::milliseconds(877));       // (data caching not useful)
>>>>>>> 74b43968
        m_sync.pubLifetime(std::chrono::milliseconds(0)); // pubs don't auto expire
        m_sync.isExpiredCb(std::move(eCb));
        m_sync.filterPubsCb([](auto& pOurs, auto& pOthers) mutable {
                    // certs are small so send everything that will fit in a packet
                    pOurs.insert(pOurs.end(), pOthers.begin(), pOthers.end());
                    return pOurs;
                });
#endif
        m_sync.subscribeTo(m_pubPrefix, [this](auto p) {onReceiveCert(reinterpret_cast<const dctCert&>(p));});
    }

    /*
     * The dct model calls when it is started.
     * Passed a callback to use when the publication of the signing chain is confirmed.
     * This approach just keeps trying to publish all the keys in m_skv but the application
     * can set a timeout to exit if m_confCb isn't called after a suitable delay
     */
    void setup(connectedCb&& connCb) { m_connCb = std::move(connCb); }

    /*
     * Called when a new Publication is received in signingKey Collection.
     * At this point the packet containing the Cert has been validated by
     * m_syncSigMgr but the cert has not been validated.
     */
    void onReceiveCert(const certPub& p)
    {
        _LOG_INFO("onReceiveCert " << p.getName().toUri());
        m_addCertCb(p); //callback - expected to handle validation
    }

    /*
     * certstore got a new cert - publish it to peers
     *
     * Initial (bootstrap) publications done with a confirmation callback
     * to avoid sending data until the keys to validate it have been received.
     * Once something has been confirmed, the app is called back and
     * future pubs are done without confirmation.
     */
    void publishCert(certPub&& c) { m_sync.publish(std::move(c)); }
    void publishCert(const certPub& c) { publishCert(certPub(c)); }

    void initialPub(certPub&& c) {
        _LOG_INFO("initialPub " << c.getName());
        if (! m_havePeer) {
            m_initialPubs.emplace(std::hash<ndn_ind::Data>{}(c));
            m_sync.publish(std::move(c),
                    [this](const ndn_ind::Data& d, bool acked) {
                        _LOG_INFO("wasDelivered: " << acked << " " << d.getName().toUri());
                        auto item = std::hash<ndn_ind::Data>{}(d);
                        if (m_initialPubs.contains(item)) m_initialPubs.erase(item);
                        if (! m_havePeer && (!acked || m_initialPubs.empty())) {
                            if (acked) {
                                m_havePeer = true; 
                                m_sync.syncInterestLifetime(std::chrono::milliseconds(13537)); // (long prime interval)
                            }
                            m_connCb(acked);
                        }
                    });
        } else {
            m_sync.publish(std::move(c));
        }
    }
};

#endif //DIST_CERT_HPP<|MERGE_RESOLUTION|>--- conflicted
+++ resolved
@@ -50,7 +50,7 @@
  */
 
 struct DistCert
-{    
+{
     ndn_ind::Name m_pubPrefix;  //prefix for subscribeTo()
     SigMgrAny m_syncSigMgr{sigMgrByType("RFC7693")}; // to sign/validate SyncData packets
     SigMgrAny m_certSigMgr{sigMgrByType("NULL")};   // to sign/validate Publications
@@ -69,12 +69,9 @@
 #endif
         ), m_addCertCb{std::move(addCb)}
     {
-<<<<<<< HEAD
 #ifndef SYNCPS_IS_SVS
-=======
         m_sync.syncInterestLifetime(std::chrono::milliseconds(359));   // (quick refresh until have peer)
         m_sync.syncDataLifetime(std::chrono::milliseconds(877));       // (data caching not useful)
->>>>>>> 74b43968
         m_sync.pubLifetime(std::chrono::milliseconds(0)); // pubs don't auto expire
         m_sync.isExpiredCb(std::move(eCb));
         m_sync.filterPubsCb([](auto& pOurs, auto& pOthers) mutable {
@@ -127,7 +124,7 @@
                         if (m_initialPubs.contains(item)) m_initialPubs.erase(item);
                         if (! m_havePeer && (!acked || m_initialPubs.empty())) {
                             if (acked) {
-                                m_havePeer = true; 
+                                m_havePeer = true;
                                 m_sync.syncInterestLifetime(std::chrono::milliseconds(13537)); // (long prime interval)
                             }
                             m_connCb(acked);
